# Copyright (c) 2010-2013, GEM Foundation.
#
# OpenQuake is free software: you can redistribute it and/or modify it
# under the terms of the GNU Affero General Public License as published
# by the Free Software Foundation, either version 3 of the License, or
# (at your option) any later version.
#
# OpenQuake is distributed in the hope that it will be useful,
# but WITHOUT ANY WARRANTY; without even the implied warranty of
# MERCHANTABILITY or FITNESS FOR A PARTICULAR PURPOSE.  See the
# GNU General Public License for more details.
#
# You should have received a copy of the GNU Affero General Public License
# along with OpenQuake.  If not, see <http://www.gnu.org/licenses/>.

"""
Core functionality for the classical PSHA risk calculator.
"""


from openquake.risklib import workflows

from openquake.engine.calculators.risk import (
    base, hazard_getters, writers, validation)
from openquake.engine.calculators.risk.classical import core as classical
from openquake.engine.performance import EnginePerformanceMonitor
from django.db import transaction


@base.risk_task
def classical_bcr(job_id, units, containers, _params):
    """
    Celery task for the BCR risk calculator based on the classical
    calculator.

    Instantiates risklib calculators, computes BCR and stores the
    results to db in a single transaction.

    :param int job_id:
      ID of the currently running job
    :param list units:
      A list of :class:`openquake.risklib.workflows.CalculationUnit`
    :param containers:
      An instance of :class:`..writers.OutputDict` containing
      output container instances (in this case only `BCRDistribution`)
    :param params:
      An instance of :class:`..base.CalcParams` used to compute
      derived outputs
    """

    def profile(name):
        return EnginePerformanceMonitor(
            name, job_id, classical_bcr, tracing=True)

    # Do the job in other functions, such that it can be unit tested
    # without the celery machinery
    with transaction.commit_on_success(using='reslt_writer'):
        for unit in units:
            do_classical_bcr(
<<<<<<< HEAD
                loss_type, units[loss_type], containers, params, profile)
    num_items = base.get_num_items(units)
    signal_task_complete(job_id=job_id, num_items=num_items)
classical_bcr.ignore_result = False


def do_classical_bcr(loss_type, units, containers, params, profile):
    for unit_orig, unit_retro in utils.pairwise(units):
        with profile('getting hazard'):
            assets, hazard_curves = unit_orig.getter()
            _, hazard_curves_retrofitted = unit_retro.getter()

        with profile('computing bcr'):
            original_loss_curves = unit_orig.calc(hazard_curves)
            retrofitted_loss_curves = unit_retro.calc(
                hazard_curves_retrofitted)

            eal_original = [
                scientific.average_loss(losses, poes)
                for losses, poes in original_loss_curves]

            eal_retrofitted = [
                scientific.average_loss(losses, poes)
                for losses, poes in retrofitted_loss_curves]

            bcr_results = [
                scientific.bcr(
                    eal_original[i], eal_retrofitted[i],
                    params.interest_rate, params.asset_life_expectancy,
                    asset.value(loss_type), asset.retrofitted(loss_type))
                for i, asset in enumerate(assets)]

        with logs.tracing('writing results'):
=======
                unit,
                containers.with_args(loss_type=unit.loss_type), profile)


def do_classical_bcr(unit, containers, profile):
    for hazard_output_id, outputs in unit.workflow(
            unit.loss_type,
            unit.getter(profile('getting hazard')),
            profile('computing bcr')):

        with profile('writing results'):
>>>>>>> 45768b8a
            containers.write(
                unit.workflow.assets,
                outputs,
                output_type="bcr_distribution",
<<<<<<< HEAD
                loss_type=loss_type,
                hazard_output_id=unit_orig.getter.hazard_output.id)
=======
                hazard_output_id=hazard_output_id)
>>>>>>> 45768b8a


class ClassicalBCRRiskCalculator(classical.ClassicalRiskCalculator):
    """
    Classical BCR risk calculator. Computes BCR distributions for a
    given set of assets.

    :attr dict vulnerability_functions_retrofitted:
        A dictionary mapping each taxonomy to a vulnerability functions for the
        retrofitted losses computation
    """
    core_calc_task = classical_bcr

    validators = classical.ClassicalRiskCalculator.validators + [
        validation.ExposureHasRetrofittedCosts]

    output_builders = [writers.BCRMapBuilder]

    def __init__(self, job):
        super(ClassicalBCRRiskCalculator, self).__init__(job)
        self.risk_models_retrofitted = None

    def calculation_unit(self, loss_type, assets):
        taxonomy = assets[0].taxonomy
        model_orig = self.risk_models[taxonomy][loss_type]
        model_retro = self.risk_models_retrofitted[taxonomy][loss_type]

<<<<<<< HEAD
        for ho in self.rc.hazard_outputs():
            units.extend([
                base.CalculationUnit(
                    Classical(
                        model_orig.vulnerability_function,
                        steps=self.rc.lrem_steps_per_interval),
                    hazard_getters.HazardCurveGetterPerAsset(
                        ho,
                        assets,
                        self.rc.best_maximum_distance,
                        model_orig.imt)),
                base.CalculationUnit(
                    Classical(
                        model_retro.vulnerability_function,
                        steps=self.rc.lrem_steps_per_interval),
                    hazard_getters.HazardCurveGetterPerAsset(
                        ho,
                        assets,
                        self.rc.best_maximum_distance,
                        model_retro.imt))])
        return units

    @property
    def calculator_parameters(self):
        """
        Specific calculator parameters returned as list suitable to be
        passed in task_arg_gen
        """

        return base.make_calc_params(
            asset_life_expectancy=self.rc.asset_life_expectancy,
            interest_rate=self.rc.interest_rate)

    def create_outputs(self, hazard_output):
        """
        Create BCR Distribution output container, i.e. a
        :class:`openquake.engine.db.models.BCRDistribution` instance and its
        :class:`openquake.engine.db.models.Output` container.

        :returns: an instance of OutputDict
        """
        ret = writers.OutputDict()

        for loss_type in base.loss_types(self.risk_models):
            name = "BCR Map. type=%s hazard=%s" % (loss_type, hazard_output)
            ret.set(models.BCRDistribution.objects.create(
                    hazard_output=hazard_output,
                    loss_type=loss_type,
                    output=models.Output.objects.create_output(
                        self.job, name, "bcr_distribution")))
        return ret

    def create_statistical_outputs(self):
        """
        Override default behaviour as BCR and scenario calculators do
        not compute mean/quantiles outputs"
        """
        return writers.OutputDict()
=======
        return workflows.CalculationUnit(
            loss_type,
            workflows.ClassicalBCR(
                model_orig.vulnerability_function,
                model_retro.vulnerability_function,
                self.rc.lrem_steps_per_interval,
                self.rc.interest_rate,
                self.rc.asset_life_expectancy),
            hazard_getters.BCRGetter(
                hazard_getters.HazardCurveGetterPerAsset(
                    self.rc.hazard_outputs(),
                    assets,
                    self.rc.best_maximum_distance,
                    model_orig.imt),
                hazard_getters.HazardCurveGetterPerAsset(
                    self.rc.hazard_outputs(),
                    assets,
                    self.rc.best_maximum_distance,
                    model_retro.imt)))
>>>>>>> 45768b8a

    def pre_execute(self):
        """
        Store both the risk model for the original asset configuration
        and the risk model for the retrofitted one.
        """
        super(ClassicalBCRRiskCalculator, self).pre_execute()
        self.risk_models_retrofitted = self.get_risk_models(retrofitted=True)<|MERGE_RESOLUTION|>--- conflicted
+++ resolved
@@ -57,41 +57,6 @@
     with transaction.commit_on_success(using='reslt_writer'):
         for unit in units:
             do_classical_bcr(
-<<<<<<< HEAD
-                loss_type, units[loss_type], containers, params, profile)
-    num_items = base.get_num_items(units)
-    signal_task_complete(job_id=job_id, num_items=num_items)
-classical_bcr.ignore_result = False
-
-
-def do_classical_bcr(loss_type, units, containers, params, profile):
-    for unit_orig, unit_retro in utils.pairwise(units):
-        with profile('getting hazard'):
-            assets, hazard_curves = unit_orig.getter()
-            _, hazard_curves_retrofitted = unit_retro.getter()
-
-        with profile('computing bcr'):
-            original_loss_curves = unit_orig.calc(hazard_curves)
-            retrofitted_loss_curves = unit_retro.calc(
-                hazard_curves_retrofitted)
-
-            eal_original = [
-                scientific.average_loss(losses, poes)
-                for losses, poes in original_loss_curves]
-
-            eal_retrofitted = [
-                scientific.average_loss(losses, poes)
-                for losses, poes in retrofitted_loss_curves]
-
-            bcr_results = [
-                scientific.bcr(
-                    eal_original[i], eal_retrofitted[i],
-                    params.interest_rate, params.asset_life_expectancy,
-                    asset.value(loss_type), asset.retrofitted(loss_type))
-                for i, asset in enumerate(assets)]
-
-        with logs.tracing('writing results'):
-=======
                 unit,
                 containers.with_args(loss_type=unit.loss_type), profile)
 
@@ -103,17 +68,11 @@
             profile('computing bcr')):
 
         with profile('writing results'):
->>>>>>> 45768b8a
             containers.write(
                 unit.workflow.assets,
                 outputs,
                 output_type="bcr_distribution",
-<<<<<<< HEAD
-                loss_type=loss_type,
-                hazard_output_id=unit_orig.getter.hazard_output.id)
-=======
                 hazard_output_id=hazard_output_id)
->>>>>>> 45768b8a
 
 
 class ClassicalBCRRiskCalculator(classical.ClassicalRiskCalculator):
@@ -141,66 +100,6 @@
         model_orig = self.risk_models[taxonomy][loss_type]
         model_retro = self.risk_models_retrofitted[taxonomy][loss_type]
 
-<<<<<<< HEAD
-        for ho in self.rc.hazard_outputs():
-            units.extend([
-                base.CalculationUnit(
-                    Classical(
-                        model_orig.vulnerability_function,
-                        steps=self.rc.lrem_steps_per_interval),
-                    hazard_getters.HazardCurveGetterPerAsset(
-                        ho,
-                        assets,
-                        self.rc.best_maximum_distance,
-                        model_orig.imt)),
-                base.CalculationUnit(
-                    Classical(
-                        model_retro.vulnerability_function,
-                        steps=self.rc.lrem_steps_per_interval),
-                    hazard_getters.HazardCurveGetterPerAsset(
-                        ho,
-                        assets,
-                        self.rc.best_maximum_distance,
-                        model_retro.imt))])
-        return units
-
-    @property
-    def calculator_parameters(self):
-        """
-        Specific calculator parameters returned as list suitable to be
-        passed in task_arg_gen
-        """
-
-        return base.make_calc_params(
-            asset_life_expectancy=self.rc.asset_life_expectancy,
-            interest_rate=self.rc.interest_rate)
-
-    def create_outputs(self, hazard_output):
-        """
-        Create BCR Distribution output container, i.e. a
-        :class:`openquake.engine.db.models.BCRDistribution` instance and its
-        :class:`openquake.engine.db.models.Output` container.
-
-        :returns: an instance of OutputDict
-        """
-        ret = writers.OutputDict()
-
-        for loss_type in base.loss_types(self.risk_models):
-            name = "BCR Map. type=%s hazard=%s" % (loss_type, hazard_output)
-            ret.set(models.BCRDistribution.objects.create(
-                    hazard_output=hazard_output,
-                    loss_type=loss_type,
-                    output=models.Output.objects.create_output(
-                        self.job, name, "bcr_distribution")))
-        return ret
-
-    def create_statistical_outputs(self):
-        """
-        Override default behaviour as BCR and scenario calculators do
-        not compute mean/quantiles outputs"
-        """
-        return writers.OutputDict()
-=======
         return workflows.CalculationUnit(
             loss_type,
             workflows.ClassicalBCR(
@@ -220,7 +119,6 @@
                     assets,
                     self.rc.best_maximum_distance,
                     model_retro.imt)))
->>>>>>> 45768b8a
 
     def pre_execute(self):
         """
