--- conflicted
+++ resolved
@@ -73,17 +73,6 @@
     compute mean and quantile artifacts.
     """
 
-<<<<<<< HEAD
-    outputs = individual_outputs(
-        units, params.conditional_loss_poes, params.poes_disagg, profile)
-
-    with profile('saving individual risk'):
-        hids = [unit.getter.hazard_output.id for unit in units]
-        save_individual_outputs(loss_type, containers, hids, outputs, params)
-
-    if len(units) < 2:  # skip statistics if we are working on a single unit
-        return
-=======
     for hazard_output_id, outputs in unit.workflow(
             unit.getter(profile('getting data')),
             profile('computing individual risk')):
@@ -92,7 +81,6 @@
                 containers.with_args(hazard_output_id=hazard_output_id),
                 outputs,
                 params)
->>>>>>> 45768b8a
 
     with profile('computing risk statistics'):
         stats = unit.workflow.statistics(
