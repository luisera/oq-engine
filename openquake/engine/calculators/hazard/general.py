--- conflicted
+++ resolved
@@ -198,22 +198,12 @@
             point_sources = self.sources_per_model[sm, 'point']
             for block in block_splitter(point_sources,
                                         point_source_block_size):
-<<<<<<< HEAD
-                task_args = (self.job.id, block, lt_rlz.id, ltp)
-                yield task_args
-=======
                 yield self.job.id, block, lt_rlz, ltp
->>>>>>> 4c99699d
 
             # now for area and fault sources
             other_sources = self.sources_per_model[sm, 'other']
             for block in block_splitter(other_sources, block_size):
-<<<<<<< HEAD
-                task_args = (self.job.id, block, lt_rlz.id, ltp)
-                yield task_args
-=======
                 yield self.job.id, block, lt_rlz, ltp
->>>>>>> 4c99699d
 
     def _get_realizations(self):
         """
