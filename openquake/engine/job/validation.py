--- conflicted
+++ resolved
@@ -495,20 +495,6 @@
             'master_seed',
             'asset_correlation',
         )
-<<<<<<< HEAD
-=======
-
-
-#: Maps calculation_mode to the appropriate validator class
-RISK_VALIDATOR_MAP = {
-    'classical': ClassicalRiskCalculationForm,
-    'classical_bcr': ClassicalRiskCalculationWithBCRForm,
-    'event_based': EventBasedRiskCalculationForm,
-    'event_based_bcr': EventBasedRiskCalculationWithBCRForm,
-    'scenario': ScenarioRiskCalculationForm,
-    'scenario_damage': ScenarioDamageRiskCalculationForm,
-}
->>>>>>> a272c1d2
 
 
 # Silencing 'Missing docstring' and 'Invalid name' for all of the validation
