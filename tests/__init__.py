# -*- coding: utf-8 -*-
# Copyright (c) 2010-2011, GEM Foundation.
#
# OpenQuake is free software: you can redistribute it and/or modify
# it under the terms of the GNU Lesser General Public License version 3
# only, as published by the Free Software Foundation.
#
# OpenQuake is distributed in the hope that it will be useful,
# but WITHOUT ANY WARRANTY; without even the implied warranty of
# MERCHANTABILITY or FITNESS FOR A PARTICULAR PURPOSE.  See the
# GNU Lesser General Public License version 3 for more details
# (a copy is included in the LICENSE file that accompanied this code).
#
# You should have received a copy of the GNU Lesser General Public License
# version 3 along with OpenQuake.  If not, see
# <http://www.gnu.org/licenses/lgpl-3.0.txt> for a copy of the LGPLv3 License.


from geo_unittest import *
from handlers_unittest import *
from hazard_nrml_unittest import *
from hazard_unittest import *
from job_unittest import *
from kvs_unittest import *
from logs_unittest import *
from loss_output_unittest import *
from loss_map_output_unittest import *
from output_unittest import *
from parser_exposure_portfolio_unittest import *
from parser_hazard_curve_unittest import *
from parser_vulnerability_model_unittest import *
from producer_unittest import *
from risk_job_unittest import *
from risk_parser_unittest import *
from risk_tests import *
from schema_unittest import *
from probabilistic_unittest import *
from deterministic_hazard_unittest import *
from deterministic_risk_unittest import *
<<<<<<< HEAD
from parser_hazard_map_unittest import *
=======
from db_loader_unittest import *
>>>>>>> 11b3cfc2
<|MERGE_RESOLUTION|>--- conflicted
+++ resolved
@@ -37,8 +37,5 @@
 from probabilistic_unittest import *
 from deterministic_hazard_unittest import *
 from deterministic_risk_unittest import *
-<<<<<<< HEAD
 from parser_hazard_map_unittest import *
-=======
-from db_loader_unittest import *
->>>>>>> 11b3cfc2
+from db_loader_unittest import *